from pathlib import Path
from ..resume_parsing.agent import resume_agent, parse_resume_from_pdf
from ..repo_parsing.agent import github_agent
from ..cover_letter_generator.agent import cover_letter_agent
from ..cover_letter_generator.models import CoverLetterInput, CoverLetterOutput # Import CoverLetterOutput
from typing import TypedDict, Dict, Optional
from ..resume_parsing.models import ResumeData
from langchain.document_loaders import PyPDFLoader, Docx2txtLoader
import json
from supabase_client import supabase
import asyncio

from langgraph.graph import StateGraph, END, START

# Define the state schema
class AppState(TypedDict):
    context: Dict
    user_id: Optional[str]  # Optional user ID for tracking
    # resume_path: Optional[str]
    # github_username: Optional[str]
    
    
# --- Node 1: Resume Parsing ---
async def resume_node(state):
    print(f">>> Entered resume_node for user_id={state['user_id']}")
    context = state["context"]
<<<<<<< HEAD
    user_id = state["user_id"]
                        
    # Fetch parsed resume from Supabase
    res = supabase.table("documents").select("*").eq("user_id", user_id).eq("type", "resume").single().execute()
    docs = res.data
    if not docs or not docs.get("parsed_data"):
    # Fallback: Try to get uploaded resume file path for this user
    # You need to store the file path in raw_input when uploading
        resume_path = docs.get("raw_input", {}).get("resume_path") if docs else None
        if resume_path and Path(resume_path).exists():
            print(f"[WORKFLOW] Fallback: Parsing resume from file path for user_id={user_id}: {resume_path}")
            from agents.resume_parsing.agent import parse_resume_from_pdf
            parsed_data = await parse_resume_from_pdf(Path(resume_path))
            context["resume"] = parsed_data
            return {"context": context, "user_id": user_id}
    # If no file path or file not found, raise error
        raise Exception("No parsed resume found for this user. Please upload your resume first.")
    
    # If parsed data exists, use it directly
    print(f"[WORKFLOW] Fetched parsed resume data from Supabase for user_id={user_id}")
    context["resume"] = docs["parsed_data"]
    return {"context": context, "user_id": user_id}

    #  print(">>> Entered resume_node")
    # context = state["context"]
    # resume_path = state["resume_path"]
    
    # print("Running Resume Parser using parse_resume_from_pdf...")
    # # Convert resume_path to Path object if provided
    # path_obj = Path(resume_path) if resume_path else None
    
    # # Call the resume parsing agent tool and capture the parsed data
    # parsed_resume = await parse_resume_from_pdf(path_obj)
    
    # # Store the parsed resume in the context
    # context["resume"] = parsed_resume
    
    # return {"context": context, "resume_path": resume_path, "github_username": state["github_username"]}

    # Call the agent with the resume text
    # result = await resume_agent.run(resume_text)
    # context["resume"] = result
    # print(">>> Exiting resume_node with state:", {
    #     "context": context,
    #     "resume_path": resume_path,
    #     "github_username": state["github_username"]
    # })
    # return {"context": context, "resume_path": resume_path, "github_username": state["github_username"]}
=======
    resume_path = state["resume_path"]
    
    print("Running Resume Parser using parse_resume_from_pdf...")
    # Convert resume_path to Path object if provided
    path_obj = Path(resume_path) if resume_path else None
    
    # Call the resume parsing agent tool and capture the parsed data
    parsed_resume = await parse_resume_from_pdf(path_obj)
    
    # Store the parsed resume in the context
    context["resume"] = parsed_resume
    
    return {"context": context, "resume_path": resume_path, "github_username": state["github_username"]}
>>>>>>> 348384d7

# --- Node 2: GitHub Repo Parsing ---
async def github_node(state):
    print(f">>> Entered github_node for user_id={state['user_id']}")
    context = state["context"]
    user_id = state["user_id"]
    # Fetch parsed github from Supabase
    res = supabase.table("documents").select("*").eq("user_id", user_id).eq("type", "github").single().execute()
    docs = res.data
    if not docs or not docs.get("parsed_data"):
    # Fallback: Try to get github_username from raw_input and re-parse
        github_username = docs.get("raw_input", {}).get("github_username") if docs else None
        if github_username:
            print(f"[WORKFLOW] Fallback: Parsing GitHub data for user_id={user_id} using username={github_username}")
            from agents.repo_parsing.agent import github_agent
            parsed_data = await github_agent.run(github_username)
            context["github"] = parsed_data.data if hasattr(parsed_data, "data") else parsed_data
            return {"context": context, "user_id": user_id}
        # If no username or parsed data, raise error
        raise Exception("No parsed GitHub data found for this user. Please submit your GitHub username first.")
    
    print(f"[WORKFLOW] Fetched parsed GitHub data from Supabase for user_id={user_id}")
    context["github"] = docs["parsed_data"]
    return {"context": context, "user_id": user_id}

def clean_json_string(s):
    """Remove markdown fences, description text, and whitespace from a string."""
    s = s.strip()
    
    # Find the JSON block within the string
    json_start = s.find("```json")
    if json_start != -1:
        # Find the start of actual JSON after the markdown fence
        json_content_start = s.find("\n", json_start) + 1
        # Find the end of the JSON block
        json_end = s.find("```", json_content_start)
        if json_end != -1:
            return s[json_content_start:json_end].strip()
    
    # If no markdown fences found, try to find JSON object directly
    json_start = s.find("{")
    json_end = s.rfind("}")
    if json_start != -1 and json_end != -1 and json_end > json_start:
        return s[json_start:json_end+1].strip()
    
    # Return original if no JSON pattern found
    return s

async def cover_letter_node(state):

    SYSTEM_PROMPT = """
    You are a cover letter assistant. Your sole responsibility is to use the provided tools to generate a cover letter.
    **Crucial Instruction:** You must invoke the `retrieve_styles_and_generate_letter` tool to fulfill the user's request. Do not attempt to write the cover letter yourself.
    """
<<<<<<< HEAD
    print(f"[WORKFLOW] Entered cover_letter_node for user_id={state['user_id']}")
=======
>>>>>>> 348384d7
    context = state["context"]
    resume_result = context.get("resume", {})
    github_result = context.get("github", {})

    # print("\n--- DEBUG: resume_result ---")
    # print(repr(resume_result))
    # print("--- /DEBUG ---")

    # print("\n--- DEBUG: github_result ---")
    # print(repr(github_result))
    # print("--- /DEBUG ---")

    # Extract data from AgentRunResult if needed
    resume_dict = resume_result.data if hasattr(resume_result, "data") else resume_result
    github_dict = github_result.data if hasattr(github_result, "data") else github_result

    # print("\n--- DEBUG: resume (after .data if present) ---")
    # print(repr(resume))
    # print("--- /DEBUG ---")

    # print("\n--- DEBUG: github (after .data if present) ---")
    # print(repr(github))
    # print("--- /DEBUG ---")

    # --- FIX: Parse JSON if resume/github are strings ---
    if isinstance(resume_dict, str):
        try:
            resume_dict = json.loads(clean_json_string(resume_dict))
        except Exception as e:
            print("Error parsing resume JSON:", e)
            resume_dict = {}

    if isinstance(github_dict, str):
        try:
            github_dict = json.loads(clean_json_string(github_dict))
        except Exception as e:
            print(f"Error parsing github JSON: {e}")
            github_dict = {}

    # FIX: Ensure github is a proper dictionary, not just the username string
    if not isinstance(github_dict, dict):
        print(f"Warning: github data is not a dict, got {type(github_dict)}: {github_dict}")
        github_dict = {}

    # --- Create Pydantic models from the dictionaries ---
    # try:
    #     resume_data_model = ResumeData(**resume_dict)
    # except Exception as e:
    #     print(f"Error validating resume data with Pydantic model: {e}")
    #     resume_data_model = ResumeData() # Fallback to empty model

    # FIX: Extract GitHub username properly and create github info dict
    github_username = github_dict.get("username", context.get("github_username", ""))
    github_info_dict = github_dict if isinstance(github_dict, dict) and github_dict else {}

    cover_letter_input_model = CoverLetterInput(
        job_title=context.get("job_title", ""),
        hiring_company=context.get("hiring_company", ""),
<<<<<<< HEAD
        applicant_name=resume_dict.get("name", ""), # resume is now a dict
=======
        applicant_name=resume_dict.get("name", ""),
>>>>>>> 348384d7
        job_description=context.get("job_description", ""),
        preferred_qualifications=context.get("preferred_qualifications", ""),
        working_experience="; ".join(
            f"{exp.get('title', '')} at {exp.get('company', '')} for {exp.get('duration', '')}"
            for exp in resume_dict.get("experience", [])
        ) if resume_dict.get("experience") else "",
        qualifications="; ".join(
            f"{edu.get('degree', '')} from {edu.get('institution', '')}"
            for edu in resume_dict.get("education", [])
            if isinstance(edu, dict)
        ) if resume_dict.get("education") else "",
<<<<<<< HEAD
        skillsets=", ".join(resume_dict.get("skills", [])) if resume_dict.get("skills") else "",
        company_culture_notes=context.get("company_culture_notes", ""),
        github_username=github_username, # Use extracted username
        applicant_experience_level=context.get("applicant_experience_level", "mid"),  # Default to mid-level
        desired_tone=context.get("desired_tone", "professional"),
        resume_data=resume_dict, # Pass the structured resume data
        github_data=github_dict,  
=======
        # Combine all individual skills from each skill group into a comma-separated string.
        skillsets=", ".join(
            skill for s in resume_dict.get("skills", []) for skill in s.get("skills", [])
        ) if resume_dict.get("skills") else "",
        company_culture_notes=context.get("company_culture_notes", ""),
        github_username=github_username,
        applicant_experience_level=context.get("applicant_experience_level", "mid"),
        desired_tone=context.get("desired_tone", "professional"),
        resume_data=resume_dict,
        github_data=github_dict,
>>>>>>> 348384d7
    )
    
    
    try:
        # Call the agent with the properly structured input
        # Use the generate_with_style tool which handles RAG internally
        agent_result = await cover_letter_agent.run(SYSTEM_PROMPT, deps=cover_letter_input_model)
        
        # Extract the result
        output_data = agent_result.data if hasattr(agent_result, "data") else agent_result
        
        # Store the structured output as a dictionary in the context
        if hasattr(output_data, "model_dump"):
            context["cover_letter"] = output_data.model_dump()
        elif hasattr(output_data, "dict"):
            context["cover_letter"] = output_data.dict()
        else:
            # Fallback for plain text or other formats
            context["cover_letter"] = {
                "cover_letter": str(output_data),
                "summary": None,
                "used_highlights": None,
                "used_github_info": github_info_dict  # FIX: Use the github dict
            }
    
    except Exception as e:
        print(f"Error in cover letter generation: {e}")
        # Provide a fallback response
        context["cover_letter"] = {
            "cover_letter": f"Error generating cover letter: {str(e)}",
            "summary": None,
            "used_highlights": None,
            "used_github_info": github_info_dict  # FIX: Use the github dict
        }
    
    return {"context": context}

# --- Define the LangGraph graph ---
def build_graph():
    workflow = StateGraph(AppState)
    workflow.add_node("resume", resume_node)
    workflow.add_node("github", github_node)
    workflow.add_node("cover_letter", cover_letter_node)

    # Edges: resume -> github -> cover_letter -> END
    workflow.add_edge("resume", "github")
    workflow.add_edge("github", "cover_letter")
    workflow.add_edge("cover_letter", END)

    workflow.set_entry_point("resume")
    return workflow.compile()

def show_graph():
    from IPython.display import Image, display
    graph = build_graph()
    img_data = graph.get_graph().draw_mermaid_png()
    with open("graph_visualization.png", "wb") as f:
        f.write(img_data)
    print("✅ Graph visualization saved as graph_visualization.png")
    display(Image(img_data))
<|MERGE_RESOLUTION|>--- conflicted
+++ resolved
@@ -24,7 +24,6 @@
 async def resume_node(state):
     print(f">>> Entered resume_node for user_id={state['user_id']}")
     context = state["context"]
-<<<<<<< HEAD
     user_id = state["user_id"]
                         
     # Fetch parsed resume from Supabase
@@ -73,21 +72,6 @@
     #     "github_username": state["github_username"]
     # })
     # return {"context": context, "resume_path": resume_path, "github_username": state["github_username"]}
-=======
-    resume_path = state["resume_path"]
-    
-    print("Running Resume Parser using parse_resume_from_pdf...")
-    # Convert resume_path to Path object if provided
-    path_obj = Path(resume_path) if resume_path else None
-    
-    # Call the resume parsing agent tool and capture the parsed data
-    parsed_resume = await parse_resume_from_pdf(path_obj)
-    
-    # Store the parsed resume in the context
-    context["resume"] = parsed_resume
-    
-    return {"context": context, "resume_path": resume_path, "github_username": state["github_username"]}
->>>>>>> 348384d7
 
 # --- Node 2: GitHub Repo Parsing ---
 async def github_node(state):
@@ -142,10 +126,7 @@
     You are a cover letter assistant. Your sole responsibility is to use the provided tools to generate a cover letter.
     **Crucial Instruction:** You must invoke the `retrieve_styles_and_generate_letter` tool to fulfill the user's request. Do not attempt to write the cover letter yourself.
     """
-<<<<<<< HEAD
     print(f"[WORKFLOW] Entered cover_letter_node for user_id={state['user_id']}")
-=======
->>>>>>> 348384d7
     context = state["context"]
     resume_result = context.get("resume", {})
     github_result = context.get("github", {})
@@ -204,11 +185,7 @@
     cover_letter_input_model = CoverLetterInput(
         job_title=context.get("job_title", ""),
         hiring_company=context.get("hiring_company", ""),
-<<<<<<< HEAD
         applicant_name=resume_dict.get("name", ""), # resume is now a dict
-=======
-        applicant_name=resume_dict.get("name", ""),
->>>>>>> 348384d7
         job_description=context.get("job_description", ""),
         preferred_qualifications=context.get("preferred_qualifications", ""),
         working_experience="; ".join(
@@ -220,15 +197,6 @@
             for edu in resume_dict.get("education", [])
             if isinstance(edu, dict)
         ) if resume_dict.get("education") else "",
-<<<<<<< HEAD
-        skillsets=", ".join(resume_dict.get("skills", [])) if resume_dict.get("skills") else "",
-        company_culture_notes=context.get("company_culture_notes", ""),
-        github_username=github_username, # Use extracted username
-        applicant_experience_level=context.get("applicant_experience_level", "mid"),  # Default to mid-level
-        desired_tone=context.get("desired_tone", "professional"),
-        resume_data=resume_dict, # Pass the structured resume data
-        github_data=github_dict,  
-=======
         # Combine all individual skills from each skill group into a comma-separated string.
         skillsets=", ".join(
             skill for s in resume_dict.get("skills", []) for skill in s.get("skills", [])
@@ -239,7 +207,6 @@
         desired_tone=context.get("desired_tone", "professional"),
         resume_data=resume_dict,
         github_data=github_dict,
->>>>>>> 348384d7
     )
     
     
