--- conflicted
+++ resolved
@@ -1,7 +1,7 @@
 <!DOCTYPE html>
 <html lang="en">
 
-<<<<<<< HEAD
+
 <head>
   <meta charset="UTF-8" />
   <title>Neoterik.ai Cover Letter Assistant</title>
@@ -584,35 +584,6 @@
           <div>
             <div id="user-name" style="font-weight: 600; font-size: 15px;"></div>
             <div class="status-badge">Pro</div>
-=======
-      /* Parametric circuit patterns */
-      .circuit-pattern {
-        position: absolute;
-        top: 0;
-        left: 0;
-        right: 0;
-        bottom: 0;
-        background-image: 
-          radial-gradient(circle at 2px 2px, rgba(65, 157, 120, 0.15) 1px, transparent 0);
-        background-size: 20px 20px;
-        opacity: 0.3;
-        pointer-events: none;
-      }
-    </style>
-  </head>
-  <body>
-    <div class="container">
-      <!-- Parametric background pattern -->
-      <div class="circuit-pattern"></div>
-      
-      <!-- Header -->
-      <header class="header">
-        <div class="header-left">
-          <img src="Neoterik-Genesis.png" alt="Neoterik.ai Logo" class="logo">
-          <div class="title-section">
-            <h1>Neoterik AI</h1>
-            <p>AI Job Assistant</p>
->>>>>>> ce357e28
           </div>
         </div>
         <button id="signin-btn-header" class="btn btn-primary">Sign in</button>
